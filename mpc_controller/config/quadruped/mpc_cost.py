import numpy as np
from dataclasses import dataclass
from typing import Any
from ..config_abstract import MPCCostConfig
import numpy as np
from dataclasses import dataclass, field
from ..config_abstract import MPCCostConfig

HIP_SHOULDER_ELBOW_SCALE = [20., 3., 0.1]
# PENALIZE JOINT MOTION
W_JOINT = 1.e-5

@dataclass
class Go2CyclicCost(MPCCostConfig):
    # Robot name
    robot_name: str = "Go2"

    # Updated base running cost weights
<<<<<<< HEAD
    W_base: np.ndarray = field(default_factory=lambda: np.array([
        1e-2, 1e-2, 1e-2,        # Base position weights
        1e1, 1e1, 1e0,        # Base orientation weights
        1e-1, 1e-1, 1e2,        # Base linear velocity weights
        1e0, 1e0, 1e0         # Base angular velocity weights
    ]))

    # Updated base terminal cost weights
    W_e_base: np.ndarray = field(default_factory=lambda: np.array([
        8e1, 8e1, 1e2,     # Base position weights
        3e1, 3e1, 1e1,     # Base orientation weights
        1e-0, 1e-0, 1e1,        # Base linear velocity weights
        1e-1, 1e-1, 1e-1         # Base angular velocity weights
    ]))

    # Acceleration cost weights for joints
    W_acc: np.ndarray = field(default_factory=lambda: np.array([
        3.0, 1.0, 1.0,
        3.0, 1.0, 1.0, 
        3.0, 1.0, 1.0,
        3.0, 1.0, 1.0
    ]) * 8e-5)
    
    # Updated swing cost weights
    W_swing: np.ndarray = field(default_factory=lambda: np.array([1e-2] * 4))

    # Updated force regularization weights for each foot
    W_cnt_f_reg: np.ndarray = field(default_factory=lambda: np.array([
        [1e-2, 1e-2, 1e-3],
        [1e-2, 1e-2, 1e-3],
        [1e-2, 1e-2, 1e-3],
        [1e-2, 1e-2, 1e-3],
    ]))
=======
    W_base: np.ndarray = np.array([
        1e1, 1e1, 1e3,      # Base position weights
        1e2, 1e4, 1e4,      # Base orientation (YRP) weights
        1e4, 1e4, 5e3,      # Base linear velocity weights
        1e3, 1e3, 1e3,      # Base angular velocity weights
    ])

    # Updated base terminal cost weights
    W_e_base: np.ndarray = np.array([
        3e3, 3e3, 5e3,     # Base position weights
        5e2, 1e4, 1e4,     # Base orientation (YRP) weights
        1e1, 1e1, 1e1,     # Base linear velocity weights
        1e-1, 1e2, 1e2     # Base angular velocity weights
    ])

    # Joint running cost to nominal position and vel (hip, shoulder, elbow)
    W_joint: np.ndarray = np.array(HIP_SHOULDER_ELBOW_SCALE * 4 + HIP_SHOULDER_ELBOW_SCALE * 4) * W_JOINT * 10

    # Joint terminal cost to nominal position and vel (hip, shoulder, elbow)
    W_e_joint: np.ndarray = np.array(HIP_SHOULDER_ELBOW_SCALE * 4 + [1., 1., 1.] * 4) * W_JOINT

    # Acceleration cost weights for joints (hip, shoulder, elbow)
    W_acc: np.ndarray = np.array(HIP_SHOULDER_ELBOW_SCALE * 4) * W_JOINT
    
    # swing cost weights
    W_swing: np.ndarray = np.array([W_JOINT] * 4)

    # force regularization weights for each foot
    W_cnt_f_reg: np.ndarray = np.array([1e-2, 1e-2, 1e-3] * 4).reshape(4,3)
>>>>>>> 9d0566d1

    # Feet position constraint stability
    foot_pos_constr_stab: np.ndarray = field(default_factory=lambda: np.array([1.0e3] * 4))

    reg_eps: float = 1.0e-6
    reg_eps_e: float = 1.0e-5

    Kp: float = .8
    Kd: float = .5

class CostConfigFactory():
    AVAILABLE_GAITS = {
        Go2CyclicCost.robot_name.lower(): Go2CyclicCost(),
    }

    @staticmethod
    def get(robot_name: str) -> MPCCostConfig:

        config = CostConfigFactory.AVAILABLE_GAITS.get(robot_name.lower(), None)

        if config is None:
            raise ValueError(f"{robot_name} not available.")
        
        return config<|MERGE_RESOLUTION|>--- conflicted
+++ resolved
@@ -16,71 +16,35 @@
     robot_name: str = "Go2"
 
     # Updated base running cost weights
-<<<<<<< HEAD
     W_base: np.ndarray = field(default_factory=lambda: np.array([
-        1e-2, 1e-2, 1e-2,        # Base position weights
-        1e1, 1e1, 1e0,        # Base orientation weights
-        1e-1, 1e-1, 1e2,        # Base linear velocity weights
-        1e0, 1e0, 1e0         # Base angular velocity weights
+        1e1, 1e1, 1e3,      # Base position weights
+        1e2, 1e4, 1e4,      # Base orientation (YRP) weights
+        1e4, 1e4, 5e3,      # Base linear velocity weights
+        1e3, 1e3, 1e3,      # Base angular velocity weights
     ]))
 
     # Updated base terminal cost weights
     W_e_base: np.ndarray = field(default_factory=lambda: np.array([
-        8e1, 8e1, 1e2,     # Base position weights
-        3e1, 3e1, 1e1,     # Base orientation weights
-        1e-0, 1e-0, 1e1,        # Base linear velocity weights
-        1e-1, 1e-1, 1e-1         # Base angular velocity weights
-    ]))
-
-    # Acceleration cost weights for joints
-    W_acc: np.ndarray = field(default_factory=lambda: np.array([
-        3.0, 1.0, 1.0,
-        3.0, 1.0, 1.0, 
-        3.0, 1.0, 1.0,
-        3.0, 1.0, 1.0
-    ]) * 8e-5)
-    
-    # Updated swing cost weights
-    W_swing: np.ndarray = field(default_factory=lambda: np.array([1e-2] * 4))
-
-    # Updated force regularization weights for each foot
-    W_cnt_f_reg: np.ndarray = field(default_factory=lambda: np.array([
-        [1e-2, 1e-2, 1e-3],
-        [1e-2, 1e-2, 1e-3],
-        [1e-2, 1e-2, 1e-3],
-        [1e-2, 1e-2, 1e-3],
-    ]))
-=======
-    W_base: np.ndarray = np.array([
-        1e1, 1e1, 1e3,      # Base position weights
-        1e2, 1e4, 1e4,      # Base orientation (YRP) weights
-        1e4, 1e4, 5e3,      # Base linear velocity weights
-        1e3, 1e3, 1e3,      # Base angular velocity weights
-    ])
-
-    # Updated base terminal cost weights
-    W_e_base: np.ndarray = np.array([
         3e3, 3e3, 5e3,     # Base position weights
         5e2, 1e4, 1e4,     # Base orientation (YRP) weights
         1e1, 1e1, 1e1,     # Base linear velocity weights
         1e-1, 1e2, 1e2     # Base angular velocity weights
-    ])
+    ]))
 
     # Joint running cost to nominal position and vel (hip, shoulder, elbow)
-    W_joint: np.ndarray = np.array(HIP_SHOULDER_ELBOW_SCALE * 4 + HIP_SHOULDER_ELBOW_SCALE * 4) * W_JOINT * 10
+    W_joint: np.ndarray = field(default_factory=lambda: np.array(HIP_SHOULDER_ELBOW_SCALE * 4 + HIP_SHOULDER_ELBOW_SCALE * 4) * W_JOINT * 10)
 
     # Joint terminal cost to nominal position and vel (hip, shoulder, elbow)
-    W_e_joint: np.ndarray = np.array(HIP_SHOULDER_ELBOW_SCALE * 4 + [1., 1., 1.] * 4) * W_JOINT
+    W_e_joint: np.ndarray = field(default_factory=lambda: np.array(HIP_SHOULDER_ELBOW_SCALE * 4 + [1., 1., 1.] * 4) * W_JOINT)
 
     # Acceleration cost weights for joints (hip, shoulder, elbow)
-    W_acc: np.ndarray = np.array(HIP_SHOULDER_ELBOW_SCALE * 4) * W_JOINT
+    W_acc: np.ndarray = field(default_factory=lambda: np.array(HIP_SHOULDER_ELBOW_SCALE * 4) * W_JOINT)
     
     # swing cost weights
-    W_swing: np.ndarray = np.array([W_JOINT] * 4)
+    W_swing: np.ndarray = field(default_factory=lambda: np.array([W_JOINT] * 4))
 
     # force regularization weights for each foot
-    W_cnt_f_reg: np.ndarray = np.array([1e-2, 1e-2, 1e-3] * 4).reshape(4,3)
->>>>>>> 9d0566d1
+    W_cnt_f_reg: np.ndarray = field(default_factory=lambda: np.array([1e-2, 1e-2, 1e-3] * 4).reshape(4,3))
 
     # Feet position constraint stability
     foot_pos_constr_stab: np.ndarray = field(default_factory=lambda: np.array([1.0e3] * 4))
